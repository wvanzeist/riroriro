#!/usr/bin/env python3
# -*- coding: utf-8 -*-
"""
The post-matching parts of the procedure for simulating the merger/ringdown
portions of gravitational waves from binary black holes, collected into modular
functions.
"""

import numpy as np

def merger_phase_calculation(min_switch_ind,final_i_index,i_phase,m_omega):
    """
    Calculation of the orbital phase for the merger/ringdown portion, based
    on Buskirk et al. (2019) equation 21.
    
    Parameters
    ----------
    min_switch_ind: int
        The index in the merger/ringdown data where the switch from inspiral to
        merger/ringdown should occur, from min_switch_ind_finder() in
        matchingfuns.
    final_i_index: int
        The last index in the inspiral data before the switch to the merger/
        ringdown, from final_i_index_finder() in matchingfuns.
    i_phase: list of floats
        Values of orbital phase at each timestep for the inspiral portion, from
        inspiral_phase_freq_integration() in inspiralfuns.
    m_omega: list of floats
        Values of angular frequency over time for the merger/ringdown portion,
        from merger_freq_calculation() in mergerfirstfuns.
        
    Returns
    -------
    m_phase: list of floats
        Values of orbital phase over time for the merger/ringdown portion.
    """
    
    #input type checking
    assert type(min_switch_ind) == int, 'min_switch_ind should be an int.'
    assert type(final_i_index) == int, 'final_i_index should be an int.'
    assert type(i_phase) == list, 'i_phase should be a list.'
    assert type(m_omega) == list, 'm_omega should be a list.'
    
    m_phase = np.empty((201 - min_switch_ind))
    #starts at min_switch_ind instead of 0 because the part of the
    #merger/ringdown data before that gets cut off by the matching
    m_phase[0] = i_phase[final_i_index]
    #matching phase at start of merger/ringdown to phase at end of inspiral
    for i in range(min_switch_ind + 1,201):
        m_phase[i - min_switch_ind] = m_phase[i - min_switch_ind - 1] + \
            m_omega[i]
                                        #Euler integration Buskirk of eq. 21
    
    #output type conversion
    m_phase = list(m_phase)
    
    return m_phase

def phase_stitching(final_i_index,i_phase,m_phase):
    """
    Stitching together the inspiral and merger/ringdown portions of the phase
    lists to give a combined list with the correct matching.
    
    Parameters
    ----------
    final_i_index: int
        The last index in the inspiral data before the switch to the merger/
        ringdown, from final_i_index_finder() in matchingfuns.
    i_phase: list of floats
        Values of orbital phase at each timestep for the inspiral portion, from
        inspiral_phase_freq_integration() in inspiralfuns.
    m_phase: list of floats
        Values of orbital phase over time for the merger/ringdown portion, from
        merger_phase_calculation().
        
    Returns
    -------
    i_m_phase: list of floats
        Values of orbital phase over time for the entire duration of the
        gravitational waveform.
    """
    
    #input type checking
    assert type(final_i_index) == int, 'final_i_index should be an int.'
    assert type(i_phase) == list, 'i_phase should be a list.'
    assert type(m_phase) == list, 'm_phase should be a list.'
    
    i_m_phase = np.concatenate((i_phase[:final_i_index],m_phase))
    
    #output type conversion
    i_m_phase = list(i_m_phase)
    
    return i_m_phase

def merger_strain_amplitude(min_switch_ind,final_i_index,alpha,i_amp,m_omega,\
                            fhat,fhatdot):
    """
    Calculating the amplitude of strain for the merger/ringdown portion, based
    on Buskirk et al. (2019) equation 16.
    
    Parameters
    ----------
    min_switch_ind: int
        The index in the merger/ringdown data where the switch from inspiral to
        merger/ringdown should occur, from min_switch_ind_finder() in
        matchingfuns.
    final_i_index: int
        The last index in the inspiral data before the switch to the merger/
        ringdown, from final_i_index_finder() in matchingfuns.
    alpha: float
        A gIRS coefficient, from gIRS_coefficients() in mergerfirstfuns.
    i_amp: list of floats
        The values of the amplitude of the GW strain over time for the inspiral
        portion, from inspiral_strain_amplitude() in inspiralfuns.
    m_omega: list of floats
        Values of angular frequency over time for the merger/ringdown portion,
        from merger_freq_calculation() in mergerfirstfuns.
    fhat: list of floats
        Values of a sort of frequency parameter called fhat (f^) over time,
        from merger_freq_calculation() in mergerfirstfuns.
    fhatdot: list of floats
        Values of the time-derivative of fhat over time, from
        fhat_differentiation() in mergerfirstfuns.
        
    Returns
    -------
    m_amp: list of floats
        The values of the amplitude of the GW strain over time for the
        merger/ringdown portion.
    """
    
    #input type checking
    assert type(min_switch_ind) == int, 'min_switch_ind should be an int.'
    assert type(final_i_index) == int, 'final_i_index should be an int.'
    assert type(alpha) == float, 'alpha should be a float.'
    assert type(i_amp) == list, 'i_amp should be a list.'
    assert type(m_omega) == list, 'm_omega should be a list.'
    assert type(fhat) == list, 'fhat should be a list.'
    assert type(fhatdot) == list, 'fhatdot should be a list.'
    
    m_amp = np.empty((201 - min_switch_ind))
    for i in range(min_switch_ind,201):         #initial unscaled calculation
        m_amp[i - min_switch_ind] = (1/(2e0*m_omega[i])) * ((abs(fhatdot[i]))/\
             (1 + alpha*(fhat[i]**2 - fhat[i]**4)))**(1/2)
                                                #Buskirk eq. 16 (note 2e0)           
        
    matching_amplitude = i_amp[final_i_index]   #amplitude at end of inspiral
    scaling_ratio = matching_amplitude / m_amp[0]
    for i in range(len(m_amp)):
        m_amp[i] = scaling_ratio * m_amp[i]
        #rescaling for continuity between inspiral and merger/ringdown
        
    #output type conversion
    m_amp = list(m_amp)
    
    return m_amp

def amplitude_stitching(final_i_index,i_amp,m_amp):
    """
    Stitching together the inspiral and merger/ringdown portions of the
    amplitude lists to give a combined list with the correct matching.
    
    Parameters
    ----------
    final_i_index: int
        The last index in the inspiral data before the switch to the merger/
        ringdown, from final_i_index_finder() in matchingfuns.
    i_amp: list of floats
        The values of the amplitude of the GW strain over time for the inspiral
        portion, from inspiral_strain_amplitude() in inspiralfuns.
    m_amp: list of floats
        The values of the amplitude of the GW strain over time for the
        merger/ringdown portion, from merger_strain_amplitude().
        
    Returns
    -------
    i_m_amp: list of floats
        The values of the amplitude of the GW strain over time for the entire
        duration of the gravitational waveform.
    """
    
    #input type checking
    assert type(final_i_index) == int, 'final_i_index should be an int.'
    assert type(i_amp) == list, 'i_amp should be a list.'
    assert type(m_amp) == list, 'm_amp should be a list.'
    
    i_m_amp = np.concatenate((i_amp[:final_i_index],m_amp))
    
    #output type conversion
    i_m_amp = list(i_m_amp)
    
<<<<<<< HEAD
    return i_m_amp

def merger_polarisations(final_i_index,m_amp,m_phase):
    """
    Calculating the values of the two polarisations of strain for the merger.
    
    Parameters
    ----------
    final_i_index: int
        The last index in the inspiral data before the switch to the merger/
        ringdown, from final_i_index_finder() in matchingfuns.
    m_amp: list of floats
        The values of the amplitude of the GW strain over time for the
        merger/ringdown portion, from merger_strain_amplitude().
    m_phase: list of floats
        Values of orbital phase over time for the merger/ringdown portion, from
        merger_phase_calculation().
        
    Returns
    -------
    [m_Aorth,m_Adiag]: list of lists of floats
        The first list is the values of the orthogonal/plus polarisation of
        strain over time, the second list is the diagonal/cross polarisation.
    """
    
    #input type checking
    assert type(final_i_index) == int, 'final_i_index should be an int.'
    assert type(m_amp) == list, 'm_amp should be a list.'
    assert type(m_phase) == list, 'm_phase should be a list.'
    
    m_Aorth = np.empty((len(m_amp)))            #orthogonal/plus polarisation
    m_Adiag = np.empty((len(m_amp)))            #diagonal/cross polarisation
    
    for i in range(len(m_amp)):
        m_Aorth[i] = m_amp[i] * np.cos(2*m_phase[i])
        m_Adiag[i] = m_amp[i] * np.sin(2*m_phase[i])
        
    #output type conversion
    m_Aorth = list(m_Aorth)
    m_Adiag = list(m_Adiag)
    
    return [m_Aorth,m_Adiag]

def polarisation_stitching(final_i_index,i_Aorth,i_Adiag,m_Aorth,m_Adiag):
    """
    Stitching together the inspiral and merger/ringdown portions of the
    polarisation lists to give combined lists with the correct matching.
    NOTE: This (and/or merger_polarisations) needs reworking as there is a
    jump in the polarisatons at the inspiral-merger transition using this
    version.
    
    Parameters
    ----------
    final_i_index: int
        The last index in the inspiral data before the switch to the merger/
        ringdown, from final_i_index_finder() in matchingfuns.
    i_Aorth: list of floats
        The values of the orthogonal/plus polarisation of strain over time for
        the inspiral portion, from inspiral_strain_polarisations() in
        inspiralfuns.
    i_Adiag: list of floats
        The values of the diagonal/cross polarisation of strain over time for
        the inspiral portion, from inspiral_strain_polarisations() in
        inspiralfuns.
    m_Aorth: list of floats
        The values of the orthogonal/plus polarisation of strain over time for
        the merger/ringdown portion, from merger_polarisations().
    m_Adiag: list of floats
        The values of the diagonal/cross polarisation of strain over time for
        the merger/ringdown portion, from merger_polarisations().
        
    Returns
    -------
    [i_m_Aorth,i_m_Adiag]: list of lists of floats
        The first list is the combined orthogonal/plus polarisation values, the
        second list is the combined diagonal/cross polarisation values.
    """
    
    #input type checking
    assert type(final_i_index) == int, 'final_i_index should be an int.'
    assert type(i_Aorth) == list, 'i_Aorth should be a list.'
    assert type(i_Adiag) == list, 'i_Adiag should be a list.'
    assert type(m_Aorth) == list, 'm_Aorth should be a list.'
    assert type(m_Adiag) == list, 'm_Adiag should be a list.'
    
    i_m_Aorth = np.concatenate((i_Aorth[:final_i_index],m_Aorth))
    i_m_Adiag = np.concatenate((i_Adiag[:final_i_index],m_Adiag))
    
    #output type conversion
    i_m_Aorth = list(i_m_Aorth)
    i_m_Adiag = list(i_m_Adiag)
    
    return [i_m_Aorth,i_m_Adiag]
=======
    return i_m_amp
>>>>>>> 6f2caa8e
<|MERGE_RESOLUTION|>--- conflicted
+++ resolved
@@ -189,100 +189,4 @@
     #output type conversion
     i_m_amp = list(i_m_amp)
     
-<<<<<<< HEAD
-    return i_m_amp
-
-def merger_polarisations(final_i_index,m_amp,m_phase):
-    """
-    Calculating the values of the two polarisations of strain for the merger.
-    
-    Parameters
-    ----------
-    final_i_index: int
-        The last index in the inspiral data before the switch to the merger/
-        ringdown, from final_i_index_finder() in matchingfuns.
-    m_amp: list of floats
-        The values of the amplitude of the GW strain over time for the
-        merger/ringdown portion, from merger_strain_amplitude().
-    m_phase: list of floats
-        Values of orbital phase over time for the merger/ringdown portion, from
-        merger_phase_calculation().
-        
-    Returns
-    -------
-    [m_Aorth,m_Adiag]: list of lists of floats
-        The first list is the values of the orthogonal/plus polarisation of
-        strain over time, the second list is the diagonal/cross polarisation.
-    """
-    
-    #input type checking
-    assert type(final_i_index) == int, 'final_i_index should be an int.'
-    assert type(m_amp) == list, 'm_amp should be a list.'
-    assert type(m_phase) == list, 'm_phase should be a list.'
-    
-    m_Aorth = np.empty((len(m_amp)))            #orthogonal/plus polarisation
-    m_Adiag = np.empty((len(m_amp)))            #diagonal/cross polarisation
-    
-    for i in range(len(m_amp)):
-        m_Aorth[i] = m_amp[i] * np.cos(2*m_phase[i])
-        m_Adiag[i] = m_amp[i] * np.sin(2*m_phase[i])
-        
-    #output type conversion
-    m_Aorth = list(m_Aorth)
-    m_Adiag = list(m_Adiag)
-    
-    return [m_Aorth,m_Adiag]
-
-def polarisation_stitching(final_i_index,i_Aorth,i_Adiag,m_Aorth,m_Adiag):
-    """
-    Stitching together the inspiral and merger/ringdown portions of the
-    polarisation lists to give combined lists with the correct matching.
-    NOTE: This (and/or merger_polarisations) needs reworking as there is a
-    jump in the polarisatons at the inspiral-merger transition using this
-    version.
-    
-    Parameters
-    ----------
-    final_i_index: int
-        The last index in the inspiral data before the switch to the merger/
-        ringdown, from final_i_index_finder() in matchingfuns.
-    i_Aorth: list of floats
-        The values of the orthogonal/plus polarisation of strain over time for
-        the inspiral portion, from inspiral_strain_polarisations() in
-        inspiralfuns.
-    i_Adiag: list of floats
-        The values of the diagonal/cross polarisation of strain over time for
-        the inspiral portion, from inspiral_strain_polarisations() in
-        inspiralfuns.
-    m_Aorth: list of floats
-        The values of the orthogonal/plus polarisation of strain over time for
-        the merger/ringdown portion, from merger_polarisations().
-    m_Adiag: list of floats
-        The values of the diagonal/cross polarisation of strain over time for
-        the merger/ringdown portion, from merger_polarisations().
-        
-    Returns
-    -------
-    [i_m_Aorth,i_m_Adiag]: list of lists of floats
-        The first list is the combined orthogonal/plus polarisation values, the
-        second list is the combined diagonal/cross polarisation values.
-    """
-    
-    #input type checking
-    assert type(final_i_index) == int, 'final_i_index should be an int.'
-    assert type(i_Aorth) == list, 'i_Aorth should be a list.'
-    assert type(i_Adiag) == list, 'i_Adiag should be a list.'
-    assert type(m_Aorth) == list, 'm_Aorth should be a list.'
-    assert type(m_Adiag) == list, 'm_Adiag should be a list.'
-    
-    i_m_Aorth = np.concatenate((i_Aorth[:final_i_index],m_Aorth))
-    i_m_Adiag = np.concatenate((i_Adiag[:final_i_index],m_Adiag))
-    
-    #output type conversion
-    i_m_Aorth = list(i_m_Aorth)
-    i_m_Adiag = list(i_m_Adiag)
-    
-    return [i_m_Aorth,i_m_Adiag]
-=======
-    return i_m_amp
->>>>>>> 6f2caa8e
+    return i_m_amp